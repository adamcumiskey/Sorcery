// !$*UTF8*$!
{
	archiveVersion = 1;
	classes = {
	};
	objectVersion = 46;
	objects = {

/* Begin PBXBuildFile section */
		14E77AA0D226D512FFA9FCFE /* Pods_BlockDataSource_Example.framework in Frameworks */ = {isa = PBXBuildFile; fileRef = 885603540DE1E7F03E82860D /* Pods_BlockDataSource_Example.framework */; };
		3F9C5E5520499075DAA31321 /* Pods_BlockDataSource_Tests.framework in Frameworks */ = {isa = PBXBuildFile; fileRef = BBA2984DB22A205449973E45 /* Pods_BlockDataSource_Tests.framework */; };
		607FACD61AFB9204008FA782 /* AppDelegate.swift in Sources */ = {isa = PBXBuildFile; fileRef = 607FACD51AFB9204008FA782 /* AppDelegate.swift */; };
		607FACDD1AFB9204008FA782 /* Images.xcassets in Resources */ = {isa = PBXBuildFile; fileRef = 607FACDC1AFB9204008FA782 /* Images.xcassets */; };
		607FACE01AFB9204008FA782 /* LaunchScreen.xib in Resources */ = {isa = PBXBuildFile; fileRef = 607FACDE1AFB9204008FA782 /* LaunchScreen.xib */; };
<<<<<<< HEAD
		667309551D35DE5D00DF4743 /* BlockDataSourceTests.swift in Sources */ = {isa = PBXBuildFile; fileRef = 667309541D35DE5D00DF4743 /* BlockDataSourceTests.swift */; };
		66EB7A971D28936C004F78F9 /* ExampleTableViewController.swift in Sources */ = {isa = PBXBuildFile; fileRef = 66EB7A961D28936C004F78F9 /* ExampleTableViewController.swift */; };
=======
		62826F041DD51415009779FB /* MainViewController.swift in Sources */ = {isa = PBXBuildFile; fileRef = 62826F031DD51415009779FB /* MainViewController.swift */; };
		62826F061DD51611009779FB /* CellExamplesViewController.swift in Sources */ = {isa = PBXBuildFile; fileRef = 62826F051DD51611009779FB /* CellExamplesViewController.swift */; };
		62826F081DD51630009779FB /* EditingViewController.swift in Sources */ = {isa = PBXBuildFile; fileRef = 62826F071DD51630009779FB /* EditingViewController.swift */; };
		62826F0F1DD6200B009779FB /* BurgerView.swift in Sources */ = {isa = PBXBuildFile; fileRef = 62826F0E1DD6200B009779FB /* BurgerView.swift */; };
		62826F111DD62014009779FB /* BurgerView.xib in Resources */ = {isa = PBXBuildFile; fileRef = 62826F101DD62014009779FB /* BurgerView.xib */; };
		62826F141DD6281B009779FB /* ImageCollectionViewCell.swift in Sources */ = {isa = PBXBuildFile; fileRef = 62826F121DD6281B009779FB /* ImageCollectionViewCell.swift */; };
		62826F151DD6281B009779FB /* ImageCollectionViewCell.xib in Resources */ = {isa = PBXBuildFile; fileRef = 62826F131DD6281B009779FB /* ImageCollectionViewCell.xib */; };
		62826F181DD62871009779FB /* CollectionExampleViewController.swift in Sources */ = {isa = PBXBuildFile; fileRef = 62826F171DD62871009779FB /* CollectionExampleViewController.swift */; };
		62D87CAD1DD5065700AB1756 /* Cells.swift in Sources */ = {isa = PBXBuildFile; fileRef = 62D87CAC1DD5065700AB1756 /* Cells.swift */; };
		62D87CB01DD5096500AB1756 /* ImageCell.swift in Sources */ = {isa = PBXBuildFile; fileRef = 62D87CAE1DD5096500AB1756 /* ImageCell.swift */; };
		62D87CB11DD5096500AB1756 /* ImageCell.xib in Resources */ = {isa = PBXBuildFile; fileRef = 62D87CAF1DD5096500AB1756 /* ImageCell.xib */; };
>>>>>>> 05c9c0ca
/* End PBXBuildFile section */

/* Begin PBXContainerItemProxy section */
		607FACE61AFB9204008FA782 /* PBXContainerItemProxy */ = {
			isa = PBXContainerItemProxy;
			containerPortal = 607FACC81AFB9204008FA782 /* Project object */;
			proxyType = 1;
			remoteGlobalIDString = 607FACCF1AFB9204008FA782;
			remoteInfo = BlockDataSource;
		};
/* End PBXContainerItemProxy section */

/* Begin PBXFileReference section */
		1DC2675DBF19ABC804FFD9F9 /* BlockDataSource.podspec */ = {isa = PBXFileReference; includeInIndex = 1; lastKnownFileType = text; name = BlockDataSource.podspec; path = ../BlockDataSource.podspec; sourceTree = "<group>"; };
		507E76D923C9088DC2F3066F /* Pods-BlockDataSource_Example.release.xcconfig */ = {isa = PBXFileReference; includeInIndex = 1; lastKnownFileType = text.xcconfig; name = "Pods-BlockDataSource_Example.release.xcconfig"; path = "Pods/Target Support Files/Pods-BlockDataSource_Example/Pods-BlockDataSource_Example.release.xcconfig"; sourceTree = "<group>"; };
		607FACD01AFB9204008FA782 /* BlockDataSource_Example.app */ = {isa = PBXFileReference; explicitFileType = wrapper.application; includeInIndex = 0; path = BlockDataSource_Example.app; sourceTree = BUILT_PRODUCTS_DIR; };
		607FACD41AFB9204008FA782 /* Info.plist */ = {isa = PBXFileReference; lastKnownFileType = text.plist.xml; path = Info.plist; sourceTree = "<group>"; };
		607FACD51AFB9204008FA782 /* AppDelegate.swift */ = {isa = PBXFileReference; lastKnownFileType = sourcecode.swift; path = AppDelegate.swift; sourceTree = "<group>"; };
		607FACDC1AFB9204008FA782 /* Images.xcassets */ = {isa = PBXFileReference; lastKnownFileType = folder.assetcatalog; path = Images.xcassets; sourceTree = "<group>"; };
		607FACDF1AFB9204008FA782 /* Base */ = {isa = PBXFileReference; lastKnownFileType = file.xib; name = Base; path = Base.lproj/LaunchScreen.xib; sourceTree = "<group>"; };
		607FACE51AFB9204008FA782 /* BlockDataSource_Tests.xctest */ = {isa = PBXFileReference; explicitFileType = wrapper.cfbundle; includeInIndex = 0; path = BlockDataSource_Tests.xctest; sourceTree = BUILT_PRODUCTS_DIR; };
		607FACEA1AFB9204008FA782 /* Info.plist */ = {isa = PBXFileReference; lastKnownFileType = text.plist.xml; path = Info.plist; sourceTree = "<group>"; };
<<<<<<< HEAD
		667309541D35DE5D00DF4743 /* BlockDataSourceTests.swift */ = {isa = PBXFileReference; fileEncoding = 4; lastKnownFileType = sourcecode.swift; path = BlockDataSourceTests.swift; sourceTree = "<group>"; };
		66EB7A961D28936C004F78F9 /* ExampleTableViewController.swift */ = {isa = PBXFileReference; fileEncoding = 4; lastKnownFileType = sourcecode.swift; path = ExampleTableViewController.swift; sourceTree = "<group>"; };
=======
		62826F031DD51415009779FB /* MainViewController.swift */ = {isa = PBXFileReference; fileEncoding = 4; lastKnownFileType = sourcecode.swift; path = MainViewController.swift; sourceTree = "<group>"; };
		62826F051DD51611009779FB /* CellExamplesViewController.swift */ = {isa = PBXFileReference; fileEncoding = 4; lastKnownFileType = sourcecode.swift; path = CellExamplesViewController.swift; sourceTree = "<group>"; };
		62826F071DD51630009779FB /* EditingViewController.swift */ = {isa = PBXFileReference; fileEncoding = 4; lastKnownFileType = sourcecode.swift; path = EditingViewController.swift; sourceTree = "<group>"; };
		62826F0E1DD6200B009779FB /* BurgerView.swift */ = {isa = PBXFileReference; fileEncoding = 4; lastKnownFileType = sourcecode.swift; path = BurgerView.swift; sourceTree = "<group>"; };
		62826F101DD62014009779FB /* BurgerView.xib */ = {isa = PBXFileReference; fileEncoding = 4; lastKnownFileType = file.xib; path = BurgerView.xib; sourceTree = "<group>"; };
		62826F121DD6281B009779FB /* ImageCollectionViewCell.swift */ = {isa = PBXFileReference; fileEncoding = 4; lastKnownFileType = sourcecode.swift; path = ImageCollectionViewCell.swift; sourceTree = "<group>"; };
		62826F131DD6281B009779FB /* ImageCollectionViewCell.xib */ = {isa = PBXFileReference; fileEncoding = 4; lastKnownFileType = file.xib; path = ImageCollectionViewCell.xib; sourceTree = "<group>"; };
		62826F171DD62871009779FB /* CollectionExampleViewController.swift */ = {isa = PBXFileReference; fileEncoding = 4; lastKnownFileType = sourcecode.swift; path = CollectionExampleViewController.swift; sourceTree = "<group>"; };
		62D87CAC1DD5065700AB1756 /* Cells.swift */ = {isa = PBXFileReference; fileEncoding = 4; lastKnownFileType = sourcecode.swift; path = Cells.swift; sourceTree = "<group>"; };
		62D87CAE1DD5096500AB1756 /* ImageCell.swift */ = {isa = PBXFileReference; fileEncoding = 4; lastKnownFileType = sourcecode.swift; path = ImageCell.swift; sourceTree = "<group>"; };
		62D87CAF1DD5096500AB1756 /* ImageCell.xib */ = {isa = PBXFileReference; fileEncoding = 4; lastKnownFileType = file.xib; path = ImageCell.xib; sourceTree = "<group>"; };
>>>>>>> 05c9c0ca
		845312344886411B746B011C /* LICENSE */ = {isa = PBXFileReference; includeInIndex = 1; lastKnownFileType = text; name = LICENSE; path = ../LICENSE; sourceTree = "<group>"; };
		885603540DE1E7F03E82860D /* Pods_BlockDataSource_Example.framework */ = {isa = PBXFileReference; explicitFileType = wrapper.framework; includeInIndex = 0; path = Pods_BlockDataSource_Example.framework; sourceTree = BUILT_PRODUCTS_DIR; };
		984A27D1983AEC8547432C65 /* Pods-BlockDataSource_Tests.debug.xcconfig */ = {isa = PBXFileReference; includeInIndex = 1; lastKnownFileType = text.xcconfig; name = "Pods-BlockDataSource_Tests.debug.xcconfig"; path = "Pods/Target Support Files/Pods-BlockDataSource_Tests/Pods-BlockDataSource_Tests.debug.xcconfig"; sourceTree = "<group>"; };
		BBA2984DB22A205449973E45 /* Pods_BlockDataSource_Tests.framework */ = {isa = PBXFileReference; explicitFileType = wrapper.framework; includeInIndex = 0; path = Pods_BlockDataSource_Tests.framework; sourceTree = BUILT_PRODUCTS_DIR; };
		BF9C8F3C43CC342446B37DF0 /* README.md */ = {isa = PBXFileReference; includeInIndex = 1; lastKnownFileType = net.daringfireball.markdown; name = README.md; path = ../README.md; sourceTree = "<group>"; };
		CA349E33A224EDC70B8908B8 /* Pods-BlockDataSource_Tests.release.xcconfig */ = {isa = PBXFileReference; includeInIndex = 1; lastKnownFileType = text.xcconfig; name = "Pods-BlockDataSource_Tests.release.xcconfig"; path = "Pods/Target Support Files/Pods-BlockDataSource_Tests/Pods-BlockDataSource_Tests.release.xcconfig"; sourceTree = "<group>"; };
		D3C27983DE546E2E8EDF7AF7 /* Pods-BlockDataSource_Example.debug.xcconfig */ = {isa = PBXFileReference; includeInIndex = 1; lastKnownFileType = text.xcconfig; name = "Pods-BlockDataSource_Example.debug.xcconfig"; path = "Pods/Target Support Files/Pods-BlockDataSource_Example/Pods-BlockDataSource_Example.debug.xcconfig"; sourceTree = "<group>"; };
/* End PBXFileReference section */

/* Begin PBXFrameworksBuildPhase section */
		607FACCD1AFB9204008FA782 /* Frameworks */ = {
			isa = PBXFrameworksBuildPhase;
			buildActionMask = 2147483647;
			files = (
				14E77AA0D226D512FFA9FCFE /* Pods_BlockDataSource_Example.framework in Frameworks */,
			);
			runOnlyForDeploymentPostprocessing = 0;
		};
		607FACE21AFB9204008FA782 /* Frameworks */ = {
			isa = PBXFrameworksBuildPhase;
			buildActionMask = 2147483647;
			files = (
				3F9C5E5520499075DAA31321 /* Pods_BlockDataSource_Tests.framework in Frameworks */,
			);
			runOnlyForDeploymentPostprocessing = 0;
		};
/* End PBXFrameworksBuildPhase section */

/* Begin PBXGroup section */
		2705DA0C14C92AD35A83386E /* Pods */ = {
			isa = PBXGroup;
			children = (
				D3C27983DE546E2E8EDF7AF7 /* Pods-BlockDataSource_Example.debug.xcconfig */,
				507E76D923C9088DC2F3066F /* Pods-BlockDataSource_Example.release.xcconfig */,
				984A27D1983AEC8547432C65 /* Pods-BlockDataSource_Tests.debug.xcconfig */,
				CA349E33A224EDC70B8908B8 /* Pods-BlockDataSource_Tests.release.xcconfig */,
			);
			name = Pods;
			sourceTree = "<group>";
		};
		607FACC71AFB9204008FA782 = {
			isa = PBXGroup;
			children = (
				607FACF51AFB993E008FA782 /* Podspec Metadata */,
				607FACD21AFB9204008FA782 /* Example for BlockDataSource */,
				607FACE81AFB9204008FA782 /* Tests */,
				607FACD11AFB9204008FA782 /* Products */,
				2705DA0C14C92AD35A83386E /* Pods */,
				7A3C49E629CE863AAEAC4ED4 /* Frameworks */,
			);
			sourceTree = "<group>";
		};
		607FACD11AFB9204008FA782 /* Products */ = {
			isa = PBXGroup;
			children = (
				607FACD01AFB9204008FA782 /* BlockDataSource_Example.app */,
				607FACE51AFB9204008FA782 /* BlockDataSource_Tests.xctest */,
			);
			name = Products;
			sourceTree = "<group>";
		};
		607FACD21AFB9204008FA782 /* Example for BlockDataSource */ = {
			isa = PBXGroup;
			children = (
				607FACD51AFB9204008FA782 /* AppDelegate.swift */,
				62826F031DD51415009779FB /* MainViewController.swift */,
				62826F0E1DD6200B009779FB /* BurgerView.swift */,
				62826F101DD62014009779FB /* BurgerView.xib */,
				62826F161DD6281F009779FB /* Collection View */,
				62826F0D1DD52E01009779FB /* Table View */,
				607FACD31AFB9204008FA782 /* Supporting Files */,
			);
			name = "Example for BlockDataSource";
			path = BlockDataSource;
			sourceTree = "<group>";
		};
		607FACD31AFB9204008FA782 /* Supporting Files */ = {
			isa = PBXGroup;
			children = (
				607FACDC1AFB9204008FA782 /* Images.xcassets */,
				607FACDE1AFB9204008FA782 /* LaunchScreen.xib */,
				607FACD41AFB9204008FA782 /* Info.plist */,
			);
			name = "Supporting Files";
			sourceTree = "<group>";
		};
		607FACE81AFB9204008FA782 /* Tests */ = {
			isa = PBXGroup;
			children = (
<<<<<<< HEAD
				667309541D35DE5D00DF4743 /* BlockDataSourceTests.swift */,
=======
>>>>>>> 05c9c0ca
				607FACE91AFB9204008FA782 /* Supporting Files */,
			);
			path = Tests;
			sourceTree = "<group>";
		};
		607FACE91AFB9204008FA782 /* Supporting Files */ = {
			isa = PBXGroup;
			children = (
				607FACEA1AFB9204008FA782 /* Info.plist */,
			);
			name = "Supporting Files";
			sourceTree = "<group>";
		};
		607FACF51AFB993E008FA782 /* Podspec Metadata */ = {
			isa = PBXGroup;
			children = (
				1DC2675DBF19ABC804FFD9F9 /* BlockDataSource.podspec */,
				BF9C8F3C43CC342446B37DF0 /* README.md */,
				845312344886411B746B011C /* LICENSE */,
			);
			name = "Podspec Metadata";
			sourceTree = "<group>";
		};
		62826F0D1DD52E01009779FB /* Table View */ = {
			isa = PBXGroup;
			children = (
				62826F051DD51611009779FB /* CellExamplesViewController.swift */,
				62826F071DD51630009779FB /* EditingViewController.swift */,
				62D87CAC1DD5065700AB1756 /* Cells.swift */,
				62D87CAE1DD5096500AB1756 /* ImageCell.swift */,
				62D87CAF1DD5096500AB1756 /* ImageCell.xib */,
			);
			name = "Table View";
			sourceTree = "<group>";
		};
		62826F161DD6281F009779FB /* Collection View */ = {
			isa = PBXGroup;
			children = (
				62826F121DD6281B009779FB /* ImageCollectionViewCell.swift */,
				62826F131DD6281B009779FB /* ImageCollectionViewCell.xib */,
				62826F171DD62871009779FB /* CollectionExampleViewController.swift */,
			);
			name = "Collection View";
			sourceTree = "<group>";
		};
		7A3C49E629CE863AAEAC4ED4 /* Frameworks */ = {
			isa = PBXGroup;
			children = (
				885603540DE1E7F03E82860D /* Pods_BlockDataSource_Example.framework */,
				BBA2984DB22A205449973E45 /* Pods_BlockDataSource_Tests.framework */,
			);
			name = Frameworks;
			sourceTree = "<group>";
		};
/* End PBXGroup section */

/* Begin PBXNativeTarget section */
		607FACCF1AFB9204008FA782 /* BlockDataSource_Example */ = {
			isa = PBXNativeTarget;
			buildConfigurationList = 607FACEF1AFB9204008FA782 /* Build configuration list for PBXNativeTarget "BlockDataSource_Example" */;
			buildPhases = (
				0DF7D8F1F55A356664D11A89 /* [CP] Check Pods Manifest.lock */,
				607FACCC1AFB9204008FA782 /* Sources */,
				607FACCD1AFB9204008FA782 /* Frameworks */,
				607FACCE1AFB9204008FA782 /* Resources */,
				96FE2C6C73BACA4585439C97 /* [CP] Embed Pods Frameworks */,
				75DFAC9F07C8FF99BFD8B93F /* [CP] Copy Pods Resources */,
			);
			buildRules = (
			);
			dependencies = (
			);
			name = BlockDataSource_Example;
			productName = BlockDataSource;
			productReference = 607FACD01AFB9204008FA782 /* BlockDataSource_Example.app */;
			productType = "com.apple.product-type.application";
		};
		607FACE41AFB9204008FA782 /* BlockDataSource_Tests */ = {
			isa = PBXNativeTarget;
			buildConfigurationList = 607FACF21AFB9204008FA782 /* Build configuration list for PBXNativeTarget "BlockDataSource_Tests" */;
			buildPhases = (
				1A5828B5C12AA4074B115A06 /* [CP] Check Pods Manifest.lock */,
				607FACE11AFB9204008FA782 /* Sources */,
				607FACE21AFB9204008FA782 /* Frameworks */,
				607FACE31AFB9204008FA782 /* Resources */,
				595C60E461755E4C62053F01 /* [CP] Embed Pods Frameworks */,
				021A60C71D85AC59AAFF2917 /* [CP] Copy Pods Resources */,
			);
			buildRules = (
			);
			dependencies = (
				607FACE71AFB9204008FA782 /* PBXTargetDependency */,
			);
			name = BlockDataSource_Tests;
			productName = Tests;
			productReference = 607FACE51AFB9204008FA782 /* BlockDataSource_Tests.xctest */;
			productType = "com.apple.product-type.bundle.unit-test";
		};
/* End PBXNativeTarget section */

/* Begin PBXProject section */
		607FACC81AFB9204008FA782 /* Project object */ = {
			isa = PBXProject;
			attributes = {
<<<<<<< HEAD
				LastSwiftUpdateCheck = 0730;
				LastUpgradeCheck = 0720;
=======
				LastSwiftUpdateCheck = 0720;
				LastUpgradeCheck = 0810;
>>>>>>> 05c9c0ca
				ORGANIZATIONNAME = CocoaPods;
				TargetAttributes = {
					607FACCF1AFB9204008FA782 = {
						CreatedOnToolsVersion = 6.3.1;
						LastSwiftMigration = 0810;
					};
					607FACE41AFB9204008FA782 = {
						CreatedOnToolsVersion = 6.3.1;
						LastSwiftMigration = 0810;
						TestTargetID = 607FACCF1AFB9204008FA782;
					};
				};
			};
			buildConfigurationList = 607FACCB1AFB9204008FA782 /* Build configuration list for PBXProject "BlockDataSource" */;
			compatibilityVersion = "Xcode 3.2";
			developmentRegion = English;
			hasScannedForEncodings = 0;
			knownRegions = (
				en,
				Base,
			);
			mainGroup = 607FACC71AFB9204008FA782;
			productRefGroup = 607FACD11AFB9204008FA782 /* Products */;
			projectDirPath = "";
			projectRoot = "";
			targets = (
				607FACCF1AFB9204008FA782 /* BlockDataSource_Example */,
				607FACE41AFB9204008FA782 /* BlockDataSource_Tests */,
			);
		};
/* End PBXProject section */

/* Begin PBXResourcesBuildPhase section */
		607FACCE1AFB9204008FA782 /* Resources */ = {
			isa = PBXResourcesBuildPhase;
			buildActionMask = 2147483647;
			files = (
				62D87CB11DD5096500AB1756 /* ImageCell.xib in Resources */,
				62826F111DD62014009779FB /* BurgerView.xib in Resources */,
				607FACE01AFB9204008FA782 /* LaunchScreen.xib in Resources */,
				607FACDD1AFB9204008FA782 /* Images.xcassets in Resources */,
				62826F151DD6281B009779FB /* ImageCollectionViewCell.xib in Resources */,
			);
			runOnlyForDeploymentPostprocessing = 0;
		};
		607FACE31AFB9204008FA782 /* Resources */ = {
			isa = PBXResourcesBuildPhase;
			buildActionMask = 2147483647;
			files = (
			);
			runOnlyForDeploymentPostprocessing = 0;
		};
/* End PBXResourcesBuildPhase section */

/* Begin PBXShellScriptBuildPhase section */
		021A60C71D85AC59AAFF2917 /* [CP] Copy Pods Resources */ = {
			isa = PBXShellScriptBuildPhase;
			buildActionMask = 2147483647;
			files = (
			);
			inputPaths = (
			);
			name = "[CP] Copy Pods Resources";
			outputPaths = (
			);
			runOnlyForDeploymentPostprocessing = 0;
			shellPath = /bin/sh;
			shellScript = "\"${SRCROOT}/Pods/Target Support Files/Pods-BlockDataSource_Tests/Pods-BlockDataSource_Tests-resources.sh\"\n";
			showEnvVarsInLog = 0;
		};
		0DF7D8F1F55A356664D11A89 /* [CP] Check Pods Manifest.lock */ = {
			isa = PBXShellScriptBuildPhase;
			buildActionMask = 2147483647;
			files = (
			);
			inputPaths = (
			);
			name = "[CP] Check Pods Manifest.lock";
			outputPaths = (
			);
			runOnlyForDeploymentPostprocessing = 0;
			shellPath = /bin/sh;
			shellScript = "diff \"${PODS_ROOT}/../Podfile.lock\" \"${PODS_ROOT}/Manifest.lock\" > /dev/null\nif [ $? != 0 ] ; then\n    # print error to STDERR\n    echo \"error: The sandbox is not in sync with the Podfile.lock. Run 'pod install' or update your CocoaPods installation.\" >&2\n    exit 1\nfi\n";
			showEnvVarsInLog = 0;
		};
		1A5828B5C12AA4074B115A06 /* [CP] Check Pods Manifest.lock */ = {
			isa = PBXShellScriptBuildPhase;
			buildActionMask = 2147483647;
			files = (
			);
			inputPaths = (
			);
			name = "[CP] Check Pods Manifest.lock";
			outputPaths = (
			);
			runOnlyForDeploymentPostprocessing = 0;
			shellPath = /bin/sh;
			shellScript = "diff \"${PODS_ROOT}/../Podfile.lock\" \"${PODS_ROOT}/Manifest.lock\" > /dev/null\nif [ $? != 0 ] ; then\n    # print error to STDERR\n    echo \"error: The sandbox is not in sync with the Podfile.lock. Run 'pod install' or update your CocoaPods installation.\" >&2\n    exit 1\nfi\n";
			showEnvVarsInLog = 0;
		};
		595C60E461755E4C62053F01 /* [CP] Embed Pods Frameworks */ = {
			isa = PBXShellScriptBuildPhase;
			buildActionMask = 2147483647;
			files = (
			);
			inputPaths = (
			);
			name = "[CP] Embed Pods Frameworks";
			outputPaths = (
			);
			runOnlyForDeploymentPostprocessing = 0;
			shellPath = /bin/sh;
			shellScript = "\"${SRCROOT}/Pods/Target Support Files/Pods-BlockDataSource_Tests/Pods-BlockDataSource_Tests-frameworks.sh\"\n";
			showEnvVarsInLog = 0;
		};
		75DFAC9F07C8FF99BFD8B93F /* [CP] Copy Pods Resources */ = {
			isa = PBXShellScriptBuildPhase;
			buildActionMask = 2147483647;
			files = (
			);
			inputPaths = (
			);
			name = "[CP] Copy Pods Resources";
			outputPaths = (
			);
			runOnlyForDeploymentPostprocessing = 0;
			shellPath = /bin/sh;
			shellScript = "\"${SRCROOT}/Pods/Target Support Files/Pods-BlockDataSource_Example/Pods-BlockDataSource_Example-resources.sh\"\n";
			showEnvVarsInLog = 0;
		};
		96FE2C6C73BACA4585439C97 /* [CP] Embed Pods Frameworks */ = {
			isa = PBXShellScriptBuildPhase;
			buildActionMask = 2147483647;
			files = (
			);
			inputPaths = (
			);
			name = "[CP] Embed Pods Frameworks";
			outputPaths = (
			);
			runOnlyForDeploymentPostprocessing = 0;
			shellPath = /bin/sh;
			shellScript = "\"${SRCROOT}/Pods/Target Support Files/Pods-BlockDataSource_Example/Pods-BlockDataSource_Example-frameworks.sh\"\n";
			showEnvVarsInLog = 0;
		};
/* End PBXShellScriptBuildPhase section */

/* Begin PBXSourcesBuildPhase section */
		607FACCC1AFB9204008FA782 /* Sources */ = {
			isa = PBXSourcesBuildPhase;
			buildActionMask = 2147483647;
			files = (
				62826F181DD62871009779FB /* CollectionExampleViewController.swift in Sources */,
				62826F0F1DD6200B009779FB /* BurgerView.swift in Sources */,
				62826F061DD51611009779FB /* CellExamplesViewController.swift in Sources */,
				62826F141DD6281B009779FB /* ImageCollectionViewCell.swift in Sources */,
				62826F081DD51630009779FB /* EditingViewController.swift in Sources */,
				62D87CB01DD5096500AB1756 /* ImageCell.swift in Sources */,
				62D87CAD1DD5065700AB1756 /* Cells.swift in Sources */,
				607FACD61AFB9204008FA782 /* AppDelegate.swift in Sources */,
				62826F041DD51415009779FB /* MainViewController.swift in Sources */,
			);
			runOnlyForDeploymentPostprocessing = 0;
		};
		607FACE11AFB9204008FA782 /* Sources */ = {
			isa = PBXSourcesBuildPhase;
			buildActionMask = 2147483647;
			files = (
<<<<<<< HEAD
				667309551D35DE5D00DF4743 /* BlockDataSourceTests.swift in Sources */,
=======
>>>>>>> 05c9c0ca
			);
			runOnlyForDeploymentPostprocessing = 0;
		};
/* End PBXSourcesBuildPhase section */

/* Begin PBXTargetDependency section */
		607FACE71AFB9204008FA782 /* PBXTargetDependency */ = {
			isa = PBXTargetDependency;
			target = 607FACCF1AFB9204008FA782 /* BlockDataSource_Example */;
			targetProxy = 607FACE61AFB9204008FA782 /* PBXContainerItemProxy */;
		};
/* End PBXTargetDependency section */

/* Begin PBXVariantGroup section */
		607FACDE1AFB9204008FA782 /* LaunchScreen.xib */ = {
			isa = PBXVariantGroup;
			children = (
				607FACDF1AFB9204008FA782 /* Base */,
			);
			name = LaunchScreen.xib;
			sourceTree = "<group>";
		};
/* End PBXVariantGroup section */

/* Begin XCBuildConfiguration section */
		607FACED1AFB9204008FA782 /* Debug */ = {
			isa = XCBuildConfiguration;
			buildSettings = {
				ALWAYS_SEARCH_USER_PATHS = NO;
				CLANG_CXX_LANGUAGE_STANDARD = "gnu++0x";
				CLANG_CXX_LIBRARY = "libc++";
				CLANG_ENABLE_MODULES = YES;
				CLANG_ENABLE_OBJC_ARC = YES;
				CLANG_WARN_BOOL_CONVERSION = YES;
				CLANG_WARN_CONSTANT_CONVERSION = YES;
				CLANG_WARN_DIRECT_OBJC_ISA_USAGE = YES_ERROR;
				CLANG_WARN_EMPTY_BODY = YES;
				CLANG_WARN_ENUM_CONVERSION = YES;
				CLANG_WARN_INFINITE_RECURSION = YES;
				CLANG_WARN_INT_CONVERSION = YES;
				CLANG_WARN_OBJC_ROOT_CLASS = YES_ERROR;
				CLANG_WARN_SUSPICIOUS_MOVE = YES;
				CLANG_WARN_UNREACHABLE_CODE = YES;
				CLANG_WARN__DUPLICATE_METHOD_MATCH = YES;
				"CODE_SIGN_IDENTITY[sdk=iphoneos*]" = "iPhone Developer";
				COPY_PHASE_STRIP = NO;
				DEBUG_INFORMATION_FORMAT = "dwarf-with-dsym";
				ENABLE_STRICT_OBJC_MSGSEND = YES;
				ENABLE_TESTABILITY = YES;
				GCC_C_LANGUAGE_STANDARD = gnu99;
				GCC_DYNAMIC_NO_PIC = NO;
				GCC_NO_COMMON_BLOCKS = YES;
				GCC_OPTIMIZATION_LEVEL = 0;
				GCC_PREPROCESSOR_DEFINITIONS = (
					"DEBUG=1",
					"$(inherited)",
				);
				GCC_SYMBOLS_PRIVATE_EXTERN = NO;
				GCC_WARN_64_TO_32_BIT_CONVERSION = YES;
				GCC_WARN_ABOUT_RETURN_TYPE = YES_ERROR;
				GCC_WARN_UNDECLARED_SELECTOR = YES;
				GCC_WARN_UNINITIALIZED_AUTOS = YES_AGGRESSIVE;
				GCC_WARN_UNUSED_FUNCTION = YES;
				GCC_WARN_UNUSED_VARIABLE = YES;
				IPHONEOS_DEPLOYMENT_TARGET = 8.3;
				MTL_ENABLE_DEBUG_INFO = YES;
				ONLY_ACTIVE_ARCH = YES;
				SDKROOT = iphoneos;
				SWIFT_OPTIMIZATION_LEVEL = "-Onone";
			};
			name = Debug;
		};
		607FACEE1AFB9204008FA782 /* Release */ = {
			isa = XCBuildConfiguration;
			buildSettings = {
				ALWAYS_SEARCH_USER_PATHS = NO;
				CLANG_CXX_LANGUAGE_STANDARD = "gnu++0x";
				CLANG_CXX_LIBRARY = "libc++";
				CLANG_ENABLE_MODULES = YES;
				CLANG_ENABLE_OBJC_ARC = YES;
				CLANG_WARN_BOOL_CONVERSION = YES;
				CLANG_WARN_CONSTANT_CONVERSION = YES;
				CLANG_WARN_DIRECT_OBJC_ISA_USAGE = YES_ERROR;
				CLANG_WARN_EMPTY_BODY = YES;
				CLANG_WARN_ENUM_CONVERSION = YES;
				CLANG_WARN_INFINITE_RECURSION = YES;
				CLANG_WARN_INT_CONVERSION = YES;
				CLANG_WARN_OBJC_ROOT_CLASS = YES_ERROR;
				CLANG_WARN_SUSPICIOUS_MOVE = YES;
				CLANG_WARN_UNREACHABLE_CODE = YES;
				CLANG_WARN__DUPLICATE_METHOD_MATCH = YES;
				"CODE_SIGN_IDENTITY[sdk=iphoneos*]" = "iPhone Developer";
				COPY_PHASE_STRIP = NO;
				DEBUG_INFORMATION_FORMAT = "dwarf-with-dsym";
				ENABLE_NS_ASSERTIONS = NO;
				ENABLE_STRICT_OBJC_MSGSEND = YES;
				GCC_C_LANGUAGE_STANDARD = gnu99;
				GCC_NO_COMMON_BLOCKS = YES;
				GCC_WARN_64_TO_32_BIT_CONVERSION = YES;
				GCC_WARN_ABOUT_RETURN_TYPE = YES_ERROR;
				GCC_WARN_UNDECLARED_SELECTOR = YES;
				GCC_WARN_UNINITIALIZED_AUTOS = YES_AGGRESSIVE;
				GCC_WARN_UNUSED_FUNCTION = YES;
				GCC_WARN_UNUSED_VARIABLE = YES;
				IPHONEOS_DEPLOYMENT_TARGET = 8.3;
				MTL_ENABLE_DEBUG_INFO = NO;
				SDKROOT = iphoneos;
				SWIFT_OPTIMIZATION_LEVEL = "-Owholemodule";
				VALIDATE_PRODUCT = YES;
			};
			name = Release;
		};
		607FACF01AFB9204008FA782 /* Debug */ = {
			isa = XCBuildConfiguration;
			baseConfigurationReference = D3C27983DE546E2E8EDF7AF7 /* Pods-BlockDataSource_Example.debug.xcconfig */;
			buildSettings = {
				ALWAYS_EMBED_SWIFT_STANDARD_LIBRARIES = YES;
				ASSETCATALOG_COMPILER_APPICON_NAME = AppIcon;
				INFOPLIST_FILE = BlockDataSource/Info.plist;
				LD_RUNPATH_SEARCH_PATHS = "$(inherited) @executable_path/Frameworks";
				MODULE_NAME = ExampleApp;
				PRODUCT_BUNDLE_IDENTIFIER = "org.cocoapods.demo.$(PRODUCT_NAME:rfc1034identifier)";
				PRODUCT_NAME = "$(TARGET_NAME)";
				SWIFT_VERSION = 3.0;
			};
			name = Debug;
		};
		607FACF11AFB9204008FA782 /* Release */ = {
			isa = XCBuildConfiguration;
			baseConfigurationReference = 507E76D923C9088DC2F3066F /* Pods-BlockDataSource_Example.release.xcconfig */;
			buildSettings = {
				ALWAYS_EMBED_SWIFT_STANDARD_LIBRARIES = YES;
				ASSETCATALOG_COMPILER_APPICON_NAME = AppIcon;
				INFOPLIST_FILE = BlockDataSource/Info.plist;
				LD_RUNPATH_SEARCH_PATHS = "$(inherited) @executable_path/Frameworks";
				MODULE_NAME = ExampleApp;
				PRODUCT_BUNDLE_IDENTIFIER = "org.cocoapods.demo.$(PRODUCT_NAME:rfc1034identifier)";
				PRODUCT_NAME = "$(TARGET_NAME)";
				SWIFT_VERSION = 3.0;
			};
			name = Release;
		};
		607FACF31AFB9204008FA782 /* Debug */ = {
			isa = XCBuildConfiguration;
			baseConfigurationReference = 984A27D1983AEC8547432C65 /* Pods-BlockDataSource_Tests.debug.xcconfig */;
			buildSettings = {
				BUNDLE_LOADER = "$(TEST_HOST)";
				FRAMEWORK_SEARCH_PATHS = (
					"$(SDKROOT)/Developer/Library/Frameworks",
					"$(inherited)",
				);
				GCC_PREPROCESSOR_DEFINITIONS = (
					"DEBUG=1",
					"$(inherited)",
				);
				INFOPLIST_FILE = Tests/Info.plist;
				LD_RUNPATH_SEARCH_PATHS = "$(inherited) @executable_path/Frameworks @loader_path/Frameworks";
				PRODUCT_BUNDLE_IDENTIFIER = "org.cocoapods.$(PRODUCT_NAME:rfc1034identifier)";
				PRODUCT_NAME = "$(TARGET_NAME)";
<<<<<<< HEAD
				TEST_HOST = "$(BUILT_PRODUCTS_DIR)/BlockDataSource_Example.app/BlockDataSource_Example";
=======
				SWIFT_VERSION = 3.0;
>>>>>>> 05c9c0ca
			};
			name = Debug;
		};
		607FACF41AFB9204008FA782 /* Release */ = {
			isa = XCBuildConfiguration;
			baseConfigurationReference = CA349E33A224EDC70B8908B8 /* Pods-BlockDataSource_Tests.release.xcconfig */;
			buildSettings = {
				BUNDLE_LOADER = "$(TEST_HOST)";
				FRAMEWORK_SEARCH_PATHS = (
					"$(SDKROOT)/Developer/Library/Frameworks",
					"$(inherited)",
				);
				INFOPLIST_FILE = Tests/Info.plist;
				LD_RUNPATH_SEARCH_PATHS = "$(inherited) @executable_path/Frameworks @loader_path/Frameworks";
				PRODUCT_BUNDLE_IDENTIFIER = "org.cocoapods.$(PRODUCT_NAME:rfc1034identifier)";
				PRODUCT_NAME = "$(TARGET_NAME)";
<<<<<<< HEAD
				TEST_HOST = "$(BUILT_PRODUCTS_DIR)/BlockDataSource_Example.app/BlockDataSource_Example";
=======
				SWIFT_VERSION = 3.0;
>>>>>>> 05c9c0ca
			};
			name = Release;
		};
/* End XCBuildConfiguration section */

/* Begin XCConfigurationList section */
		607FACCB1AFB9204008FA782 /* Build configuration list for PBXProject "BlockDataSource" */ = {
			isa = XCConfigurationList;
			buildConfigurations = (
				607FACED1AFB9204008FA782 /* Debug */,
				607FACEE1AFB9204008FA782 /* Release */,
			);
			defaultConfigurationIsVisible = 0;
			defaultConfigurationName = Release;
		};
		607FACEF1AFB9204008FA782 /* Build configuration list for PBXNativeTarget "BlockDataSource_Example" */ = {
			isa = XCConfigurationList;
			buildConfigurations = (
				607FACF01AFB9204008FA782 /* Debug */,
				607FACF11AFB9204008FA782 /* Release */,
			);
			defaultConfigurationIsVisible = 0;
			defaultConfigurationName = Release;
		};
		607FACF21AFB9204008FA782 /* Build configuration list for PBXNativeTarget "BlockDataSource_Tests" */ = {
			isa = XCConfigurationList;
			buildConfigurations = (
				607FACF31AFB9204008FA782 /* Debug */,
				607FACF41AFB9204008FA782 /* Release */,
			);
			defaultConfigurationIsVisible = 0;
			defaultConfigurationName = Release;
		};
/* End XCConfigurationList section */
	};
	rootObject = 607FACC81AFB9204008FA782 /* Project object */;
}<|MERGE_RESOLUTION|>--- conflicted
+++ resolved
@@ -12,10 +12,6 @@
 		607FACD61AFB9204008FA782 /* AppDelegate.swift in Sources */ = {isa = PBXBuildFile; fileRef = 607FACD51AFB9204008FA782 /* AppDelegate.swift */; };
 		607FACDD1AFB9204008FA782 /* Images.xcassets in Resources */ = {isa = PBXBuildFile; fileRef = 607FACDC1AFB9204008FA782 /* Images.xcassets */; };
 		607FACE01AFB9204008FA782 /* LaunchScreen.xib in Resources */ = {isa = PBXBuildFile; fileRef = 607FACDE1AFB9204008FA782 /* LaunchScreen.xib */; };
-<<<<<<< HEAD
-		667309551D35DE5D00DF4743 /* BlockDataSourceTests.swift in Sources */ = {isa = PBXBuildFile; fileRef = 667309541D35DE5D00DF4743 /* BlockDataSourceTests.swift */; };
-		66EB7A971D28936C004F78F9 /* ExampleTableViewController.swift in Sources */ = {isa = PBXBuildFile; fileRef = 66EB7A961D28936C004F78F9 /* ExampleTableViewController.swift */; };
-=======
 		62826F041DD51415009779FB /* MainViewController.swift in Sources */ = {isa = PBXBuildFile; fileRef = 62826F031DD51415009779FB /* MainViewController.swift */; };
 		62826F061DD51611009779FB /* CellExamplesViewController.swift in Sources */ = {isa = PBXBuildFile; fileRef = 62826F051DD51611009779FB /* CellExamplesViewController.swift */; };
 		62826F081DD51630009779FB /* EditingViewController.swift in Sources */ = {isa = PBXBuildFile; fileRef = 62826F071DD51630009779FB /* EditingViewController.swift */; };
@@ -27,7 +23,6 @@
 		62D87CAD1DD5065700AB1756 /* Cells.swift in Sources */ = {isa = PBXBuildFile; fileRef = 62D87CAC1DD5065700AB1756 /* Cells.swift */; };
 		62D87CB01DD5096500AB1756 /* ImageCell.swift in Sources */ = {isa = PBXBuildFile; fileRef = 62D87CAE1DD5096500AB1756 /* ImageCell.swift */; };
 		62D87CB11DD5096500AB1756 /* ImageCell.xib in Resources */ = {isa = PBXBuildFile; fileRef = 62D87CAF1DD5096500AB1756 /* ImageCell.xib */; };
->>>>>>> 05c9c0ca
 /* End PBXBuildFile section */
 
 /* Begin PBXContainerItemProxy section */
@@ -50,10 +45,6 @@
 		607FACDF1AFB9204008FA782 /* Base */ = {isa = PBXFileReference; lastKnownFileType = file.xib; name = Base; path = Base.lproj/LaunchScreen.xib; sourceTree = "<group>"; };
 		607FACE51AFB9204008FA782 /* BlockDataSource_Tests.xctest */ = {isa = PBXFileReference; explicitFileType = wrapper.cfbundle; includeInIndex = 0; path = BlockDataSource_Tests.xctest; sourceTree = BUILT_PRODUCTS_DIR; };
 		607FACEA1AFB9204008FA782 /* Info.plist */ = {isa = PBXFileReference; lastKnownFileType = text.plist.xml; path = Info.plist; sourceTree = "<group>"; };
-<<<<<<< HEAD
-		667309541D35DE5D00DF4743 /* BlockDataSourceTests.swift */ = {isa = PBXFileReference; fileEncoding = 4; lastKnownFileType = sourcecode.swift; path = BlockDataSourceTests.swift; sourceTree = "<group>"; };
-		66EB7A961D28936C004F78F9 /* ExampleTableViewController.swift */ = {isa = PBXFileReference; fileEncoding = 4; lastKnownFileType = sourcecode.swift; path = ExampleTableViewController.swift; sourceTree = "<group>"; };
-=======
 		62826F031DD51415009779FB /* MainViewController.swift */ = {isa = PBXFileReference; fileEncoding = 4; lastKnownFileType = sourcecode.swift; path = MainViewController.swift; sourceTree = "<group>"; };
 		62826F051DD51611009779FB /* CellExamplesViewController.swift */ = {isa = PBXFileReference; fileEncoding = 4; lastKnownFileType = sourcecode.swift; path = CellExamplesViewController.swift; sourceTree = "<group>"; };
 		62826F071DD51630009779FB /* EditingViewController.swift */ = {isa = PBXFileReference; fileEncoding = 4; lastKnownFileType = sourcecode.swift; path = EditingViewController.swift; sourceTree = "<group>"; };
@@ -65,7 +56,6 @@
 		62D87CAC1DD5065700AB1756 /* Cells.swift */ = {isa = PBXFileReference; fileEncoding = 4; lastKnownFileType = sourcecode.swift; path = Cells.swift; sourceTree = "<group>"; };
 		62D87CAE1DD5096500AB1756 /* ImageCell.swift */ = {isa = PBXFileReference; fileEncoding = 4; lastKnownFileType = sourcecode.swift; path = ImageCell.swift; sourceTree = "<group>"; };
 		62D87CAF1DD5096500AB1756 /* ImageCell.xib */ = {isa = PBXFileReference; fileEncoding = 4; lastKnownFileType = file.xib; path = ImageCell.xib; sourceTree = "<group>"; };
->>>>>>> 05c9c0ca
 		845312344886411B746B011C /* LICENSE */ = {isa = PBXFileReference; includeInIndex = 1; lastKnownFileType = text; name = LICENSE; path = ../LICENSE; sourceTree = "<group>"; };
 		885603540DE1E7F03E82860D /* Pods_BlockDataSource_Example.framework */ = {isa = PBXFileReference; explicitFileType = wrapper.framework; includeInIndex = 0; path = Pods_BlockDataSource_Example.framework; sourceTree = BUILT_PRODUCTS_DIR; };
 		984A27D1983AEC8547432C65 /* Pods-BlockDataSource_Tests.debug.xcconfig */ = {isa = PBXFileReference; includeInIndex = 1; lastKnownFileType = text.xcconfig; name = "Pods-BlockDataSource_Tests.debug.xcconfig"; path = "Pods/Target Support Files/Pods-BlockDataSource_Tests/Pods-BlockDataSource_Tests.debug.xcconfig"; sourceTree = "<group>"; };
@@ -155,10 +145,6 @@
 		607FACE81AFB9204008FA782 /* Tests */ = {
 			isa = PBXGroup;
 			children = (
-<<<<<<< HEAD
-				667309541D35DE5D00DF4743 /* BlockDataSourceTests.swift */,
-=======
->>>>>>> 05c9c0ca
 				607FACE91AFB9204008FA782 /* Supporting Files */,
 			);
 			path = Tests;
@@ -263,13 +249,8 @@
 		607FACC81AFB9204008FA782 /* Project object */ = {
 			isa = PBXProject;
 			attributes = {
-<<<<<<< HEAD
-				LastSwiftUpdateCheck = 0730;
-				LastUpgradeCheck = 0720;
-=======
 				LastSwiftUpdateCheck = 0720;
 				LastUpgradeCheck = 0810;
->>>>>>> 05c9c0ca
 				ORGANIZATIONNAME = CocoaPods;
 				TargetAttributes = {
 					607FACCF1AFB9204008FA782 = {
@@ -438,10 +419,6 @@
 			isa = PBXSourcesBuildPhase;
 			buildActionMask = 2147483647;
 			files = (
-<<<<<<< HEAD
-				667309551D35DE5D00DF4743 /* BlockDataSourceTests.swift in Sources */,
-=======
->>>>>>> 05c9c0ca
 			);
 			runOnlyForDeploymentPostprocessing = 0;
 		};
@@ -588,7 +565,6 @@
 			isa = XCBuildConfiguration;
 			baseConfigurationReference = 984A27D1983AEC8547432C65 /* Pods-BlockDataSource_Tests.debug.xcconfig */;
 			buildSettings = {
-				BUNDLE_LOADER = "$(TEST_HOST)";
 				FRAMEWORK_SEARCH_PATHS = (
 					"$(SDKROOT)/Developer/Library/Frameworks",
 					"$(inherited)",
@@ -601,11 +577,7 @@
 				LD_RUNPATH_SEARCH_PATHS = "$(inherited) @executable_path/Frameworks @loader_path/Frameworks";
 				PRODUCT_BUNDLE_IDENTIFIER = "org.cocoapods.$(PRODUCT_NAME:rfc1034identifier)";
 				PRODUCT_NAME = "$(TARGET_NAME)";
-<<<<<<< HEAD
-				TEST_HOST = "$(BUILT_PRODUCTS_DIR)/BlockDataSource_Example.app/BlockDataSource_Example";
-=======
 				SWIFT_VERSION = 3.0;
->>>>>>> 05c9c0ca
 			};
 			name = Debug;
 		};
@@ -613,7 +585,6 @@
 			isa = XCBuildConfiguration;
 			baseConfigurationReference = CA349E33A224EDC70B8908B8 /* Pods-BlockDataSource_Tests.release.xcconfig */;
 			buildSettings = {
-				BUNDLE_LOADER = "$(TEST_HOST)";
 				FRAMEWORK_SEARCH_PATHS = (
 					"$(SDKROOT)/Developer/Library/Frameworks",
 					"$(inherited)",
@@ -622,11 +593,7 @@
 				LD_RUNPATH_SEARCH_PATHS = "$(inherited) @executable_path/Frameworks @loader_path/Frameworks";
 				PRODUCT_BUNDLE_IDENTIFIER = "org.cocoapods.$(PRODUCT_NAME:rfc1034identifier)";
 				PRODUCT_NAME = "$(TARGET_NAME)";
-<<<<<<< HEAD
-				TEST_HOST = "$(BUILT_PRODUCTS_DIR)/BlockDataSource_Example.app/BlockDataSource_Example";
-=======
 				SWIFT_VERSION = 3.0;
->>>>>>> 05c9c0ca
 			};
 			name = Release;
 		};
