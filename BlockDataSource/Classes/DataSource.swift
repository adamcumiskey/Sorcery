--- conflicted
+++ resolved
@@ -211,7 +211,6 @@
      - reuseIdentifier: Custom reuseIdentifier to use for this Item
      - reorderable: Allows this cell to be reordered when editing when true
      */
-<<<<<<< HEAD
     public init<View: UIView>(
         configure: @escaping (View) -> Void,
         onSelect: IndexPathBlock? = nil,
@@ -219,10 +218,6 @@
         reuseIdentifier: String? = nil,
         reorderable: Bool = false
     ) {
-=======
-    public init<T: UIView>(onSelect: IndexPathBlock? = nil, onDelete: IndexPathBlock? = nil, reorderable: Bool = false, customReuseIdentifier: String? = nil, configure: @escaping (T) -> Void) {
-        super.init(customReuseIdentifier: customReuseIdentifier, configure: configure)
->>>>>>> 7f0f7324
         self.onSelect = onSelect
         self.onDelete = onDelete
         self.reorderable = reorderable
@@ -323,7 +318,6 @@
         return self[indexPath].reorderable
     }
 
-<<<<<<< HEAD
     public func tableView(_ tableView: UITableView, moveRowAt sourceIndexPath: IndexPath, to destinationIndexPath: IndexPath) {
         if let reorder = onReorder {
             if sourceIndexPath.section == destinationIndexPath.section {
@@ -333,13 +327,6 @@
                 sections[destinationIndexPath.section].items.insert(item, at: destinationIndexPath.item)
             }
             reorder(sourceIndexPath, destinationIndexPath)
-=======
-    public func tableView(_ tableView: UITableView, heightForHeaderInSection section: Int) -> CGFloat {
-        if self.tableView(tableView, viewForHeaderInSection: section) != nil {
-            return UITableViewAutomaticDimension
-        } else {
-            return 0
->>>>>>> 7f0f7324
         }
     }
 }
@@ -374,12 +361,9 @@
             return 0
         }
     }
+
     public func tableView(_ tableView: UITableView, heightForFooterInSection section: Int) -> CGFloat {
-<<<<<<< HEAD
         if self.tableView(tableView, viewForFooterInSection: section) != nil || self[section].footerText != nil {
-=======
-        if self.tableView(tableView, viewForFooterInSection: section) != nil {
->>>>>>> 7f0f7324
             return UITableViewAutomaticDimension
         } else {
             return 0
