//  The MIT License (MIT)
//
//  Copyright (c) 2016 Adam Cumiskey
//
//  Permission is hereby granted, free of charge, to any person obtaining a copy
//  of this software and associated documentation files (the "Software"), to deal
//  in the Software without restriction, including without limitation the rights
//  to use, copy, modify, merge, publish, distribute, sublicense, and/or sell
//  copies of the Software, and to permit persons to whom the Software is
//  furnished to do so, subject to the following conditions:
//
//  The above copyright notice and this permission notice shall be included in all
//  copies or substantial portions of the Software.
//
//  THE SOFTWARE IS PROVIDED "AS IS", WITHOUT WARRANTY OF ANY KIND, EXPRESS OR
//  IMPLIED, INCLUDING BUT NOT LIMITED TO THE WARRANTIES OF MERCHANTABILITY,
//  FITNESS FOR A PARTICULAR PURPOSE AND NONINFRINGEMENT. IN NO EVENT SHALL THE
//  AUTHORS OR COPYRIGHT HOLDERS BE LIABLE FOR ANY CLAIM, DAMAGES OR OTHER
//  LIABILITY, WHETHER IN AN ACTION OF CONTRACT, TORT OR OTHERWISE, ARISING FROM,
//  OUT OF OR IN CONNECTION WITH THE SOFTWARE OR THE USE OR OTHER DEALINGS IN THE
//  SOFTWARE.
//
//
//  BlockDataSource.swift
//
//  Created by Adam Cumiskey on 6/16/15.
//  Copyright (c) 2015 adamcumiskey. All rights reserved.
//

import UIKit


public typealias ConfigBlock = (AnyObject) -> Void
public typealias IndexPathBlock = (_ indexPath: IndexPath) -> Void
public typealias ReorderBlock = (_ sourceIndex: IndexPath, _ destinationIndex: IndexPath) -> Void
public typealias ScrollBlock = (_ scrollView: UIScrollView) -> Void

public protocol BlockConfigureable: class {
    var dataSource: BlockDataSource? { get set }
    func configureDataSource(dataSource: BlockDataSource)
}


// MARK: - Row


public struct Row {
    
<<<<<<< HEAD
    var identifier: String
    var configure: ConfigBlock
    var selectionStyle = UITableViewCellSelectionStyle.None
=======
    var cellClass: UITableViewCell.Type
    var reuseIdentifier: String {
        return String(describing: cellClass)
    }
    
    var configure: (UITableViewCell) -> ()
    var onSelect: IndexPathBlock?
    var onDelete: IndexPathBlock?
    var selectionStyle = UITableViewCellSelectionStyle.none
>>>>>>> 05c9c0ca
    var reorderable = false
    var onDelete: ActionBlock?
    var onSelect: ActionBlock?
    
<<<<<<< HEAD
    public init(identifier: String, configure: ConfigBlock, selectionStyle: UITableViewCellSelectionStyle = .None, reorderable: Bool = true, onDelete: ActionBlock? = nil, onSelect: ActionBlock? = nil) {
        self.identifier = identifier
        self.configure = configure
        self.selectionStyle = selectionStyle
        self.reorderable = reorderable
        self.onDelete = onDelete
        self.onSelect = onSelect
    }
}


public struct HeaderFooter {
    var title: String?
    var height: CGFloat
    
    public init(title: String? = nil, height: CGFloat) {
        self.title = title
        self.height = height
=======
    public init<Cell: UITableViewCell>(selectionStyle: UITableViewCellSelectionStyle = .none, reorderable: Bool = true, configure: @escaping (Cell) -> Void) {
        self.selectionStyle = selectionStyle
        self.reorderable = reorderable
        
        self.cellClass = Cell.self
        self.configure = { cell in
            configure(cell as! Cell)
        }
    }
    
    public init<Cell: UITableViewCell>(configure: @escaping (Cell) -> Void, onSelect: IndexPathBlock? = nil, onDelete: IndexPathBlock? = nil, selectionStyle: UITableViewCellSelectionStyle = .none, reorderable: Bool = true) {
        self.onSelect = onSelect
        self.onDelete = onDelete
        self.selectionStyle = selectionStyle
        self.reorderable = reorderable
        
        self.cellClass = Cell.self
        self.configure = { cell in
            configure(cell as! Cell)
        }
    }
}


// MARK: - Section

public struct Section {
    
    public enum HeaderFooter {
        case label(String)
        case customView(UIView, height: CGFloat)
        
        var text: String? {
            switch self {
            case let .label(text):
                return text
            default:
                return nil
            }
        }
        
        var view: UIView? {
            switch self {
            case let .customView(view, _):
                return view
            default:
                return nil
            }
        }
>>>>>>> 05c9c0ca
    }
}


public struct Section {
    
    var header: HeaderFooter?
    public var rows: [Row]
    var footer: HeaderFooter?
    
    public init(header: HeaderFooter? = nil, rows: [Row], footer: HeaderFooter? = nil) {
        self.header = header
        self.rows = rows
        self.footer = footer
    }
    
    public init(header: HeaderFooter? = nil, row: Row, footer: HeaderFooter? = nil) {
        self.header = header
        self.rows = [row]
        self.footer = footer
    }
}


// MARK: - BlockDataSource

open class BlockDataSource: NSObject {
    open var sections: [Section]
    open var onReorder: ReorderBlock?
    open var onScroll: ScrollBlock?
    
    public override init() {
        self.sections = [Section]()
        super.init()
    }
    
<<<<<<< HEAD
    public init(sections: [Section] = [], onReorder: ((firstIndex: Int, secondIndex: Int) -> Void)? = nil, onScroll: ((scrollView: UIScrollView) -> Void)? = nil) {
=======
    public init(sections: [Section], onReorder: ReorderBlock? = nil, onScroll: ScrollBlock? = nil) {
>>>>>>> 05c9c0ca
        self.sections = sections
        self.onReorder = onReorder
        self.onScroll = onScroll
    }
    
    public init(section: Section, onReorder: ReorderBlock? = nil, onScroll: ScrollBlock? = nil) {
        self.sections = [section]
        self.onReorder = onReorder
        self.onScroll = onScroll
    }
    
    public init(rows: [Row], onReorder: ReorderBlock? = nil, onScroll: ScrollBlock? = nil) {
        self.sections = [Section(rows: rows)]
        self.onReorder = onReorder
        self.onScroll = onScroll
    }
}


// MARK: - Reusable Registration

extension BlockDataSource {
    @objc(registerReuseIdentifiersToTableView:)
    func registerReuseIdentifiers(to tableView: UITableView) {
        for section in sections {
            for row in section.rows {
                if let _ = Bundle.main.path(forResource: row.reuseIdentifier, ofType: "nib") {
                    let nib = UINib(nibName: row.reuseIdentifier, bundle: Bundle.main)
                    tableView.register(nib, forCellReuseIdentifier: row.reuseIdentifier)
                } else {
                    tableView.register(row.cellClass, forCellReuseIdentifier: row.reuseIdentifier)
                }
            }
        }
    }
    
//    @objc(registerReuseIdentifiersToCollectionView:)
//    func registerReuseIdentifiers(to collectionView: UICollectionView) {
//        for section in sections {
//            if let header = section.header, let headerViewClass = header.reusableViewClass {
//                let reuseIdentifier = String(describing: headerViewClass)
//                if let _ = Bundle.main.path(forResource: reuseIdentifier, ofType: "nib") {
//                    let nib = UINib(nibName: reuseIdentifier, bundle: nil)
//                    collectionView.register(nib, forCellWithReuseIdentifier: reuseIdentifier)
//                } else {
//                    collectionView.register(headerViewClass, forCellWithReuseIdentifier: reuseIdentifier)
//                }
//            }
//            for row in section.rows {
//                if let _ = Bundle.main.path(forResource: row.reuseIdentifier, ofType: "nib") {
//                    let nib = UINib(nibName: row.reuseIdentifier, bundle: Bundle.main)
//                    collectionView.register(nib, forCellWithReuseIdentifier: row.reuseIdentifier)
//                } else {
//                    collectionView.register(row.cellClass, forCellWithReuseIdentifier: row.reuseIdentifier)
//                }
//            }
//            if let footer = section.footer, let footerViewClass = footer.reusableViewClass {
//                let reuseIdentifier = String(describing: footerViewClass)
//                if let _ = Bundle.main.path(forResource: reuseIdentifier, ofType: "nib") {
//                    let nib = UINib(nibName: reuseIdentifier, bundle: nil)
//                    collectionView.register(nib, forCellWithReuseIdentifier: reuseIdentifier)
//                } else {
//                    collectionView.register(footerViewClass, forCellWithReuseIdentifier: reuseIdentifier)
//                }
//            }
//        }
//    }
}


//MARK: - UITableViewDataSource

extension BlockDataSource: UITableViewDataSource {
    public func numberOfSections(in tableView: UITableView) -> Int {
        return sections.count
    }
    
    public func tableView(_ tableView: UITableView, numberOfRowsInSection section: Int) -> Int {
        return sectionAtIndex(section)?.rows.count ?? 0
    }
    
    public func tableView(_ tableView: UITableView, cellForRowAt indexPath: IndexPath) -> UITableViewCell {
        let row = rowForIndexPath(indexPath)
        let cell = tableView.dequeueReusableCell(withIdentifier: row.reuseIdentifier, for: indexPath)
        cell.selectionStyle = row.selectionStyle
        row.configure(cell)
        return cell
    }
}


// MARK: - UITableViewDelegate

extension BlockDataSource: UITableViewDelegate {
    public func tableView(_ tableView: UITableView, didSelectRowAt indexPath: IndexPath) {
        let row = rowForIndexPath(indexPath)
        if let onSelect = row.onSelect {
            onSelect(indexPath)
        }
    }
    
    public func tableView(_ tableView: UITableView, titleForHeaderInSection section: Int) -> String? {
        return sectionAtIndex(section)?.header?.text
    }
    
    public func tableView(_ tableView: UITableView, viewForHeaderInSection section: Int) -> UIView? {
        return sectionAtIndex(section)?.header?.view
    }
    
    public func tableView(_ tableView: UITableView, titleForFooterInSection section: Int) -> String? {
        return sectionAtIndex(section)?.footer?.text
    }
    
    public func tableView(_ tableView: UITableView, viewForFooterInSection section: Int) -> UIView? {
        return sectionAtIndex(section)?.footer?.view
    }
    
    public func tableView(_ tableView: UITableView, heightForHeaderInSection section: Int) -> CGFloat {
        guard let header = sectionAtIndex(section)?.header else { return UITableViewAutomaticDimension }
        switch header {
        case let .label(_):
            return UITableViewAutomaticDimension
        case let .customView(_, height):
            return height
        }
    }
    
    public func tableView(_ tableView: UITableView, heightForFooterInSection section: Int) -> CGFloat {
        guard let footer = sectionAtIndex(section)?.footer else { return UITableViewAutomaticDimension }
        switch footer {
        case let .label(_):
            return UITableViewAutomaticDimension
        case let .customView(_, height):
            return height
        }
    }
    
    public func tableView(_ tableView: UITableView, canEditRowAt indexPath: IndexPath) -> Bool {
        let row = rowForIndexPath(indexPath)
        return row.onDelete != nil || row.reorderable == true
    }
    
    public func tableView(_ tableView: UITableView, editingStyleForRowAt indexPath: IndexPath) -> UITableViewCellEditingStyle {
        let row = rowForIndexPath(indexPath)
        guard let _ = row.onDelete else { return .none }
        return .delete
    }
    
    public func tableView(_ tableView: UITableView, commit editingStyle: UITableViewCellEditingStyle, forRowAt indexPath: IndexPath) {
        if editingStyle == .delete {
            let row = rowForIndexPath(indexPath)
            if let onDelete = row.onDelete {
                onDelete(indexPath)
                sections[indexPath.section].rows.remove(at: indexPath.row)
                tableView.deleteRows(at: [indexPath], with: UITableViewRowAnimation.fade)
            }
        }
    }
    
    public func tableView(_ tableView: UITableView, canMoveRowAt indexPath: IndexPath) -> Bool {
        let row = rowForIndexPath(indexPath)
        return row.reorderable
    }
    
    public func tableView(_ tableView: UITableView, targetIndexPathForMoveFromRowAt sourceIndexPath: IndexPath, toProposedIndexPath proposedDestinationIndexPath: IndexPath) -> IndexPath {
        let destination = rowForIndexPath(proposedDestinationIndexPath)
        if destination.reorderable {
            return proposedDestinationIndexPath
        } else {
            return sourceIndexPath
        }
    }
    
    public func tableView(_ tableView: UITableView, moveRowAt sourceIndexPath: IndexPath, to destinationIndexPath: IndexPath) {
        if let reorder = onReorder {
            reorder(sourceIndexPath, destinationIndexPath)
            tableView.reloadData()
        }
    }
}


//// MARK: - UICollectionViewDataSource
//
//extension BlockDataSource: UICollectionViewDataSource {
//    public func numberOfSections(in collectionView: UICollectionView) -> Int {
//        return sections.count
//    }
//    
//    public func collectionView(_ collectionView: UICollectionView, numberOfItemsInSection section: Int) -> Int {
//        return sections[section].rows.count
//    }
//    
//    public func collectionView(_ collectionView: UICollectionView, cellForItemAt indexPath: IndexPath) -> UICollectionViewCell {
//        let row = rowForIndexPath(indexPath)
//        let cell = collectionView.dequeueReusableCell(withReuseIdentifier: row.reuseIdentifier, for: indexPath)
//        row.configure(cell)
//        return cell
//    }
//    
//    public func collectionView(_ collectionView: UICollectionView, viewForSupplementaryElementOfKind kind: String, at indexPath: IndexPath) -> UICollectionReusableView {
//        let section = sections[indexPath.section]
//        if kind == UICollectionElementKindSectionHeader {
//            if let header = section.header, let headerViewClass = header.reusableViewClass {
//                let view = collectionView.dequeueReusableCell(withReuseIdentifier: String(describing: headerViewClass), for: indexPath)
//                header.configure?(view)
//                return view
//            }
//        } else if kind == UICollectionElementKindSectionFooter {
//            if let footer = section.footer, let footerViewClass = footer.reusableViewClass {
//                let view = collectionView.dequeueReusableCell(withReuseIdentifier: String(describing: footerViewClass), for: indexPath)
//                footer.configure?(view)
//                return view
//            }
//        }
//        return UICollectionReusableView()
//    }
//    
//    public func collectionView(_ collectionView: UICollectionView, canMoveItemAt indexPath: IndexPath) -> Bool {
//        return rowForIndexPath(indexPath).reorderable
//    }
//    
//    public func collectionView(_ collectionView: UICollectionView, moveItemAt sourceIndexPath: IndexPath, to destinationIndexPath: IndexPath) {
//        if let reorder = onReorder {
//            reorder(sourceIndexPath, destinationIndexPath)
//        }
//    }
//}
//
//
//// MARK: - UICollectionViewDelegate
//
//extension BlockDataSource: UICollectionViewDelegate {
//    public func collectionView(_ collectionView: UICollectionView, shouldSelectItemAt indexPath: IndexPath) -> Bool {
//        return rowForIndexPath(indexPath).onSelect != nil
//    }
//    
//    public func collectionView(_ collectionView: UICollectionView, didSelectItemAt indexPath: IndexPath) {
//        if let onSelect = rowForIndexPath(indexPath).onSelect {
//            onSelect(indexPath)
//        }
//    }
//}


// MARK: - UIScrollViewDelegate

extension BlockDataSource {
    public func scrollViewDidScroll(_ scrollView: UIScrollView) {
        if let onScroll = onScroll {
            onScroll(scrollView)
        }
    }
}


// MARK: - Helpers

extension BlockDataSource {
    fileprivate func rowForIndexPath(_ indexPath: IndexPath) -> Row {
        let section = sections[indexPath.section]
        return section.rows[indexPath.row]
    }
    
    fileprivate func sectionAtIndex(_ index: Int) -> Section? {
        guard sections.count > index else { return nil }
        return sections[index]
    }
}<|MERGE_RESOLUTION|>--- conflicted
+++ resolved
@@ -43,14 +43,8 @@
 
 // MARK: - Row
 
-
 public struct Row {
     
-<<<<<<< HEAD
-    var identifier: String
-    var configure: ConfigBlock
-    var selectionStyle = UITableViewCellSelectionStyle.None
-=======
     var cellClass: UITableViewCell.Type
     var reuseIdentifier: String {
         return String(describing: cellClass)
@@ -60,31 +54,8 @@
     var onSelect: IndexPathBlock?
     var onDelete: IndexPathBlock?
     var selectionStyle = UITableViewCellSelectionStyle.none
->>>>>>> 05c9c0ca
     var reorderable = false
-    var onDelete: ActionBlock?
-    var onSelect: ActionBlock?
-    
-<<<<<<< HEAD
-    public init(identifier: String, configure: ConfigBlock, selectionStyle: UITableViewCellSelectionStyle = .None, reorderable: Bool = true, onDelete: ActionBlock? = nil, onSelect: ActionBlock? = nil) {
-        self.identifier = identifier
-        self.configure = configure
-        self.selectionStyle = selectionStyle
-        self.reorderable = reorderable
-        self.onDelete = onDelete
-        self.onSelect = onSelect
-    }
-}
-
-
-public struct HeaderFooter {
-    var title: String?
-    var height: CGFloat
-    
-    public init(title: String? = nil, height: CGFloat) {
-        self.title = title
-        self.height = height
-=======
+    
     public init<Cell: UITableViewCell>(selectionStyle: UITableViewCellSelectionStyle = .none, reorderable: Bool = true, configure: @escaping (Cell) -> Void) {
         self.selectionStyle = selectionStyle
         self.reorderable = reorderable
@@ -134,12 +105,7 @@
                 return nil
             }
         }
->>>>>>> 05c9c0ca
-    }
-}
-
-
-public struct Section {
+    }
     
     var header: HeaderFooter?
     public var rows: [Row]
@@ -171,11 +137,7 @@
         super.init()
     }
     
-<<<<<<< HEAD
-    public init(sections: [Section] = [], onReorder: ((firstIndex: Int, secondIndex: Int) -> Void)? = nil, onScroll: ((scrollView: UIScrollView) -> Void)? = nil) {
-=======
     public init(sections: [Section], onReorder: ReorderBlock? = nil, onScroll: ScrollBlock? = nil) {
->>>>>>> 05c9c0ca
         self.sections = sections
         self.onReorder = onReorder
         self.onScroll = onScroll
